--- conflicted
+++ resolved
@@ -42,11 +42,7 @@
           developer {
             id = "rstoyanchev"
             name = "Rossen Stoyanchev"
-<<<<<<< HEAD
-            email = "rstoyanchev@pivotal.io"
-=======
             email = "rstoyanchev@vmware.com"
->>>>>>> 233c1144
           }
         }
         issueManagement {
